# Changelog

All notable changes to this project will be documented in this file.

The format is based on [Keep a Changelog](https://keepachangelog.com/en/1.0.0/),
and this project adheres to [Semantic Versioning](https://semver.org/spec/v2.0.0.html).

## [Unreleased]

<<<<<<< HEAD
## [0.2.7](https://github.com/instantOS/instantCLI/compare/v0.2.6...v0.2.7) - 2025-10-29

### Fixed

- fix multiple choiec cursor position
=======
## [0.2.7](https://github.com/instantOS/instantCLI/compare/v0.2.6...v0.2.7) - 2025-10-25

### Fixed

>>>>>>> c114ac14
- fix snapshot inference
- fix compilation
- fix non-existent thing
- fix typo
- fix prompts
- fix tests
- fix single file security
- fix single file backup
- fix compilation
- *(game)* picker scope for ins game deps

### Other

<<<<<<< HEAD
- validate usernames
- clippy
- make system the single source of truth for user settings
- refactor users module
- clippy
- unify launch settings
- prettier settings
- clippy fix
- implement network settings
- init network settings
- add plans
- rename more settings
- more friendly setting names
- new plans
- refactor handle_settings
- better multiple choice settings
- better settings serialization
- init cockpit settings
=======
>>>>>>> c114ac14
- clippy
- remove old fields
- add bug md
- init editor refactor
- clippy
- refactor game install
- format
- refactor game display
- resolve game add details
- init game manager refactor
- clippy
- init refactor
- fmt
- more setup flow
- tests and further implementation
- init better setup
- add TODO comments
- new plan
- more filegone
- init filegone
- filegone
- hacky single file fix
- make tests more silent
- debug
- clippy
- init single file tests
- init supporting files as saves and deps
- fetchadd plans
- file support plans
- better deps flow
- plans
- cleanup
- add message
- new plans
- add plans

## [0.2.6](https://github.com/instantOS/instantCLI/compare/v0.2.5...v0.2.6) - 2025-10-17

### Fixed

- fix CI

## [0.2.5](https://github.com/instantOS/instantCLI/compare/v0.2.4...v0.2.5) - 2025-10-17

### Fixed

- fix typo

### Other

- yamlfmt

## [0.2.4](https://github.com/instantOS/instantCLI/compare/v0.2.3...v0.2.4) - 2025-10-17

### Fixed

- fix appimage build

## [0.2.3](https://github.com/instantOS/instantCLI/compare/v0.2.2...v0.2.3) - 2025-10-17

### Fixed

- fix appimage

### Other

- add appimage to CI
- change appimage icon
- simplify appimage
- init appimage build
- desus christ

## [0.2.2](https://github.com/instantOS/instantCLI/compare/v0.2.1...v0.2.2) - 2025-10-15

### Other

- init binstall compatibility
- clippy
- format
- add comment tests

## [0.2.1](https://github.com/instantOS/instantCLI/compare/v0.2.0...v0.2.1) - 2025-10-14

### Other

- refactor edit
- init edit implementation
- init edit command
- add cargo lock
- Merge branch 'dev' of github.com:instantOS/instantCLI into dev
- Merge branch 'dev'

## [0.1.13](https://github.com/instantOS/instantCLI/compare/v0.1.12...v0.1.13) - 2025-10-10

### Other

- format

## [0.1.12](https://github.com/instantOS/instantCLI/compare/v0.1.11...v0.1.12) - 2025-10-09

### Fixed

- fix sorting
- fix overlay not appearing
- fix some document stuff
- fix typo
- fix description
- fix titlecard stuff

### Other

- clippy
- format
- move css to own file
- do not make overlays transparent
- init new NLE pipeline
- init new NLE
- add example to plan
- better plan
- hacky fix
- init video render dry run
- more wine plans
- downscale overlays
- clippy
- init new stats command and prerendering
- format
- init timing plan
- more planning
- init overlay support
- improve markdown card caching
- parse separators
- init titlecard command
- new plans
- improve fetch pring
- remove old plans

## [0.1.11](https://github.com/instantOS/instantCLI/compare/v0.1.10...v0.1.11) - 2025-10-07

### Added

- change mimetype sorting to prioritize commonly used ones

### Fixed

- fix title cards
- fix render format
- fix out file
- fix typo
- fix fzf command previews and adjust defaultapps preview
- fix stuff

### Other

- plan music
- init title card generator
- document state machine
- init rendering
- video render CLI
- init video document parsing
- ignore testing file
- add output args
- ignore webm
- init whisper transcription
- init video feature
- video plans
- init wineprefix plans
- update plans
- add confirm dialog for adding game save paths
- clippy
- format
- refactor settings menu logic
- init icons for default settings
- make mime type settings faster
- init default apps setting
- make strings selectable
- add new plan
- remove
- remove further
- only dependency folders for now
- more dependency stuff
- deps display
- game deps CLI
- init deps
- plans
- remove old plans
- remove old md
- ensure restic package on ins game commands

## [0.1.10](https://github.com/instantOS/instantCLI/compare/v0.1.9...v0.1.10) - 2025-10-03

### Added

- *(fix)* bump minor version hopefully

### Fixed

- fix CI
- better edit icon
- filepicker preselection
- fix fzf confirm colors
- fix icon
- fix nerd fonts
- fix conflict
- fix package command
- fix
- fix multi select
- fix snake case
- fix compilation
- fix password prompt
- fix some stuff
- fix
- fix some stuff
- fix release workflow

### Other

- add setup helpful message
- restructure setup
- refactor game setup
- better file picker handling of incorrect selections
- better setup process
- improve setup
- add easier setup for uninstalled games
- add path picker to game manager
- file path picker in add
- clippy
- add placeholder notices
- make picker return a pathbuf
- refactor
- add hints to yazi picker
- add yazi picker
- rename menu wrapper
- init file picker plan
- clippy
- format
- remove configmanager wrapper
- update further
- update agents files
- format
- finish toggle rework
- init better toggle icons
- init migration to own nerd fonts crate
- deduplicate, make more intuitive
- add direct settings access via CLI
- add upgrade settings entry
- add package installer
- add about section
- better settings preview
- better shell editing
- remove old code
- init user password management
- better group management
- massively simplify
- systemd root support
- migrate to systemd module
- add systemd management module
- add disk settings
- better settings requirements
- update plans
- bluetooth plans
- what
- huh
- format
- clippy
- init bluetooth setting
- clippy
- styling
- remove initialkey
- more settings value stuff
- format
- init settings value preselection
- init optional preselection
- improve toggling
- change how toggling works
- change settings UI loop
- further refactor
- further refactor
- more refactor
- init settings menu refactor
- new plans
- style
- add password to server
- implement password prompt
- clippy
- add requirements prompt
- manageduser stuff
- init user editing mod
- init user settings
- init arch for applying settings
- new plans
- more plans
- more implementation for external stuff
- init requirements system
- better category preview
- new plans
- more intuitive stuff
- add search and back and new plans
- format
- init settings
- add old settings

## [0.1.10] - 2025-10-11

### Features

- **(video)** Add video editing commands
- **(completions)** Add shell completion commands

## [0.1.9] - 2025-09-26

### Fixed

- fix again, I am stupid
- fix?
- project needs cmake now
- fixes
- fix some stuff
- fix git error

### Other

- add restic to CI
- fix runuser
- format
- init mise toml
- format
- better path arg handling
- add json tests
- more json output
- format and more json output
- better output
- better repo output
- make compile again
- start manually iconning again
- faster test times
- refactor git
- more output fixes
- remove duplicate icons
- format and fix
- format
- more nerd icons
- use nerd_fonts crate
- more json output
- add nf dep
- help
- more json output features
- init better ouput everywhere
- init better output
- init warp md
- update readme

## [0.1.8](https://github.com/instantOS/instantCLI/compare/v0.1.7...v0.1.8) - 2025-09-27

### Fixed

- fix permission error

## [0.1.7](https://github.com/instantOS/instantCLI/compare/v0.1.6...v0.1.7) - 2025-09-27

### Other

- use custom build action
- ignore better
- ignore build artifacts

## [0.1.6](https://github.com/instantOS/instantCLI/compare/v0.1.5...v0.1.6) - 2025-09-27

### Fixed

- fix missing

## [0.1.5](https://github.com/instantOS/instantCLI/compare/v0.1.4...v0.1.5) - 2025-09-27

### Fixed

- *(ci)* missing deps

### Other

- restore game upon setup if no game save present

## [0.1.4](https://github.com/instantOS/instantCLI/compare/v0.1.3...v0.1.4) - 2025-09-27

### Fixed

- *(CI)* syntax error

### Other

- add sync pkgbuild workflow

## [0.1.3](https://github.com/instantOS/instantCLI/compare/v0.1.2...v0.1.3) - 2025-09-27

### Fixed

- fix completions and releasing

## [0.1.2](https://github.com/instantOS/instantCLI/compare/v0.1.1...v0.1.2) - 2025-09-27

### Fixed

- fix workflows

### Other

- init release-plz
- better PKGBUILD<|MERGE_RESOLUTION|>--- conflicted
+++ resolved
@@ -7,18 +7,10 @@
 
 ## [Unreleased]
 
-<<<<<<< HEAD
 ## [0.2.7](https://github.com/instantOS/instantCLI/compare/v0.2.6...v0.2.7) - 2025-10-29
 
 ### Fixed
 
-- fix multiple choiec cursor position
-=======
-## [0.2.7](https://github.com/instantOS/instantCLI/compare/v0.2.6...v0.2.7) - 2025-10-25
-
-### Fixed
-
->>>>>>> c114ac14
 - fix snapshot inference
 - fix compilation
 - fix non-existent thing
@@ -32,7 +24,6 @@
 
 ### Other
 
-<<<<<<< HEAD
 - validate usernames
 - clippy
 - make system the single source of truth for user settings
@@ -51,8 +42,6 @@
 - better multiple choice settings
 - better settings serialization
 - init cockpit settings
-=======
->>>>>>> c114ac14
 - clippy
 - remove old fields
 - add bug md
