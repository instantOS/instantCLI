use super::display_server::DisplayServer;
use crate::scratchpad::config::ScratchpadConfig;
use anyhow::{Context, Result};
use serde::{Deserialize, Serialize};
use std::env;
use std::process::Command;

pub mod fallback;
pub mod gnome;
pub mod hyprland;
pub mod i3;
pub mod kwin;
pub mod sway;

/// Create and launch terminal in background
pub fn create_terminal_process(config: &ScratchpadConfig) -> Result<()> {
    let term_cmd = config.terminal_command();
    let bg_cmd = format!("nohup {term_cmd} >/dev/null 2>&1 &");

    Command::new("sh")
        .args(["-c", &bg_cmd])
        .output()
        .context("Failed to launch terminal in background")?;

    Ok(())
}

/// Trait for scratchpad providers
pub trait ScratchpadProvider: Send + Sync {
    /// Show the scratchpad
    fn show(&self, config: &ScratchpadConfig) -> Result<()>;
    /// Hide the scratchpad
    fn hide(&self, config: &ScratchpadConfig) -> Result<()>;
    /// Toggle the scratchpad
    fn toggle(&self, config: &ScratchpadConfig) -> Result<()>;
    /// Get all scratchpad windows
    fn get_all_windows(&self) -> Result<Vec<ScratchpadWindowInfo>>;
    /// Check if the scratchpad window is running
    fn is_window_running(&self, config: &ScratchpadConfig) -> Result<bool>;
    /// Check if the scratchpad window is visible
    fn is_visible(&self, config: &ScratchpadConfig) -> Result<bool>;
    /// Show the scratchpad without checking if it exists (optimistic)
    fn show_unchecked(&self, config: &ScratchpadConfig) -> Result<()> {
        self.show(config)
    }
    /// Hide the scratchpad without checking if it exists (optimistic)
    fn hide_unchecked(&self, config: &ScratchpadConfig) -> Result<()> {
        self.hide(config)
    }
}

/// Information about a scratchpad window
#[derive(Debug, Clone)]
pub struct ScratchpadWindowInfo {
    pub name: String,
    pub window_class: String,
    pub title: String,
    pub visible: bool,
}

/// Window compositor types
#[derive(Debug, Clone, PartialEq, Serialize, Deserialize)]
pub enum CompositorType {
    /// i3-wm compositor (X11 tiling window manager)
    I3,
    /// dwm (dynamic window manager)
    Dwm,
    /// InstantWM (dwm fork)
    InstantWM,
    /// Sway compositor (i3-compatible Wayland compositor)
    Sway,
    /// Hyprland compositor (dynamic tiling Wayland compositor)
    Hyprland,
<<<<<<< HEAD
    /// KDE KWin compositor
    KWin,
=======
    /// Gnome compositor
    Gnome,
>>>>>>> de51bc17
    /// Other/unknown compositor
    Other(String),
}

impl CompositorType {
    /// Detect the current window compositor
    pub fn detect() -> Self {
        // Check environment variables first
        if let Ok(session) = env::var("XDG_SESSION_DESKTOP") {
            match session.to_lowercase().as_str() {
                "i3" => return CompositorType::I3,
                "dwm" => return CompositorType::Dwm,
                "instantwm" => return CompositorType::InstantWM,
                "sway" => return CompositorType::Sway,
                "hyprland" => return CompositorType::Hyprland,
<<<<<<< HEAD
                "kde" | "plasma" | "kwin" => return CompositorType::KWin,
=======
                s if s.contains("gnome") => return CompositorType::Gnome,
>>>>>>> de51bc17
                _ => {}
            }
        }

        if let Ok(desktop) = env::var("DESKTOP_SESSION") {
            match desktop.to_lowercase().as_str() {
                "i3" => return CompositorType::I3,
                "dwm" => return CompositorType::Dwm,
                "instantwm" => return CompositorType::InstantWM,
                "sway" => return CompositorType::Sway,
                "hyprland" => return CompositorType::Hyprland,
<<<<<<< HEAD
                "kde" | "plasma" | "kwin" => return CompositorType::KWin,
=======
                s if s.contains("gnome") => return CompositorType::Gnome,
>>>>>>> de51bc17
                _ => {}
            }
        }

        // Check XDG_CURRENT_DESKTOP for KDE
        if let Ok(current) = env::var("XDG_CURRENT_DESKTOP") {
            if current.to_lowercase() == "kde" {
                return CompositorType::KWin;
            }
        }

        // Use display server detection to guide compositor detection
        match DisplayServer::detect() {
            DisplayServer::Wayland => {
                // Try to detect specific Wayland compositors
                if CompositorType::is_process_running("sway") {
                    return CompositorType::Sway;
                }
                if CompositorType::is_process_running("Hyprland") {
                    return CompositorType::Hyprland;
                }
<<<<<<< HEAD
                if CompositorType::is_process_running("kwin_wayland") {
                    return CompositorType::KWin;
=======
                if CompositorType::is_process_running("gnome-shell") {
                    return CompositorType::Gnome;
>>>>>>> de51bc17
                }
                CompositorType::Other("wayland".to_string())
            }
            DisplayServer::X11 => {
                // Check for X11 window managers
                if CompositorType::is_process_running("i3") {
                    return CompositorType::I3;
                }
                if CompositorType::is_process_running("dwm") {
                    return CompositorType::Dwm;
                }
                if CompositorType::is_process_running("instantwm") {
                    return CompositorType::InstantWM;
                }
<<<<<<< HEAD
                if CompositorType::is_process_running("kwin_x11") {
                    return CompositorType::KWin;
=======
                if CompositorType::is_process_running("gnome-shell") {
                    return CompositorType::Gnome;
>>>>>>> de51bc17
                }
                CompositorType::Other("x11".to_string())
            }
            DisplayServer::Unknown => CompositorType::Other("unknown".to_string()),
        }
    }

    /// Get the scratchpad provider for this compositor
    pub fn provider(&self) -> Box<dyn ScratchpadProvider> {
        match self {
            CompositorType::I3 => Box::new(i3::I3),
            CompositorType::Dwm => Box::new(fallback::Fallback),
            CompositorType::InstantWM => Box::new(fallback::Fallback), // TODO: Add InstantWM scratchpad support if needed
            CompositorType::Sway => Box::new(sway::Sway),
            CompositorType::Hyprland => Box::new(hyprland::Hyprland),
<<<<<<< HEAD
            CompositorType::KWin => Box::new(kwin::KWin),
=======
            CompositorType::Gnome => Box::new(gnome::Gnome),
>>>>>>> de51bc17
            CompositorType::Other(_) => Box::new(fallback::Fallback),
        }
    }

    /// Check if a process with the given name is running
    fn is_process_running(process_name: &str) -> bool {
        // Try pgrep first (most reliable)
        if let Ok(output) = Command::new("pgrep").arg(process_name).output()
            && !output.stdout.is_empty()
        {
            return true;
        }

        // Try ps as fallback
        if let Ok(output) = Command::new("ps").arg("aux").output() {
            let output_str = String::from_utf8_lossy(&output.stdout);
            if output_str.contains(process_name) {
                return true;
            }
        }

        false
    }

    /// Get a human-readable name for the compositor
    pub fn name(&self) -> String {
        match self {
            CompositorType::I3 => "i3".to_string(),
            CompositorType::Dwm => "dwm".to_string(),
            CompositorType::InstantWM => "instantwm".to_string(),
            CompositorType::Sway => "Sway".to_string(),
            CompositorType::Hyprland => "Hyprland".to_string(),
<<<<<<< HEAD
            CompositorType::KWin => "KWin".to_string(),
=======
            CompositorType::Gnome => "Gnome".to_string(),
>>>>>>> de51bc17
            CompositorType::Other(name) => name.clone(),
        }
    }

    /// Check if the compositor is Wayland-based
    #[allow(dead_code)]
    pub fn is_wayland(&self) -> bool {
        match self {
            CompositorType::Sway | CompositorType::Hyprland => true,
<<<<<<< HEAD
            CompositorType::KWin => DisplayServer::detect() == DisplayServer::Wayland,
=======
            CompositorType::Gnome => DisplayServer::detect() == DisplayServer::Wayland,
>>>>>>> de51bc17
            CompositorType::Other(name) => name.to_lowercase().contains("wayland"),
            _ => false,
        }
    }

    /// Check if the compositor is X11-based
    #[allow(dead_code)]
    pub fn is_x11(&self) -> bool {
        match self {
            CompositorType::I3 => true,
            CompositorType::Dwm => true,
            CompositorType::InstantWM => true,
<<<<<<< HEAD
            CompositorType::KWin => DisplayServer::detect() == DisplayServer::X11,
=======
            CompositorType::Gnome => DisplayServer::detect() == DisplayServer::X11,
>>>>>>> de51bc17
            CompositorType::Other(name) => name.to_lowercase().contains("x11"),
            _ => false,
        }
    }

    /// Get the display server type for this compositor
    #[allow(dead_code)]
    pub fn display_server(&self) -> DisplayServer {
        match self {
            CompositorType::Sway | CompositorType::Hyprland => DisplayServer::Wayland,
            CompositorType::I3 => DisplayServer::X11,
            CompositorType::Dwm => DisplayServer::X11,
            CompositorType::InstantWM => DisplayServer::X11,
<<<<<<< HEAD
            CompositorType::KWin => DisplayServer::detect(),
=======
            CompositorType::Gnome => DisplayServer::detect(),
>>>>>>> de51bc17
            CompositorType::Other(name) => {
                if name.to_lowercase().contains("wayland") {
                    DisplayServer::Wayland
                } else if name.to_lowercase().contains("x11") {
                    DisplayServer::X11
                } else {
                    DisplayServer::Unknown
                }
            }
        }
    }

    /// Get all scratchpad windows for this compositor
    pub fn get_all_scratchpad_windows(&self) -> anyhow::Result<Vec<ScratchpadWindowInfo>> {
        self.provider().get_all_windows()
    }
}

#[cfg(test)]
mod tests {
    use super::*;

    #[test]
    fn test_compositor_detection() {
        let compositor = CompositorType::detect();
        // We can't test the exact result since it depends on the environment
        // but we can test that it returns a valid variant
        match compositor {
            CompositorType::I3
            | CompositorType::Sway
            | CompositorType::Hyprland
            | CompositorType::Gnome
            | CompositorType::Dwm
            | CompositorType::InstantWM
            | CompositorType::Other(_) => {
                // Test passes
            }
        }
    }

    #[test]
    fn test_compositor_name() {
        assert_eq!(CompositorType::Sway.name(), "Sway");
        assert_eq!(CompositorType::Hyprland.name(), "Hyprland");
        assert_eq!(CompositorType::Gnome.name(), "Gnome");
        assert_eq!(CompositorType::Other("test".to_string()).name(), "test");
    }

    #[test]
    fn test_wayland_detection() {
        assert!(CompositorType::Sway.is_wayland());
        assert!(CompositorType::Hyprland.is_wayland());
        assert!(!CompositorType::Other("x11".to_string()).is_wayland());
        assert!(CompositorType::Other("wayland-other".to_string()).is_wayland());
    }

    #[test]
    fn test_x11_detection() {
        assert!(!CompositorType::Sway.is_x11());
        assert!(!CompositorType::Hyprland.is_x11());
        assert!(CompositorType::Other("x11".to_string()).is_x11());
        assert!(!CompositorType::Other("wayland".to_string()).is_x11());
    }
}<|MERGE_RESOLUTION|>--- conflicted
+++ resolved
@@ -71,13 +71,10 @@
     Sway,
     /// Hyprland compositor (dynamic tiling Wayland compositor)
     Hyprland,
-<<<<<<< HEAD
     /// KDE KWin compositor
     KWin,
-=======
     /// Gnome compositor
     Gnome,
->>>>>>> de51bc17
     /// Other/unknown compositor
     Other(String),
 }
@@ -93,11 +90,8 @@
                 "instantwm" => return CompositorType::InstantWM,
                 "sway" => return CompositorType::Sway,
                 "hyprland" => return CompositorType::Hyprland,
-<<<<<<< HEAD
                 "kde" | "plasma" | "kwin" => return CompositorType::KWin,
-=======
                 s if s.contains("gnome") => return CompositorType::Gnome,
->>>>>>> de51bc17
                 _ => {}
             }
         }
@@ -109,11 +103,8 @@
                 "instantwm" => return CompositorType::InstantWM,
                 "sway" => return CompositorType::Sway,
                 "hyprland" => return CompositorType::Hyprland,
-<<<<<<< HEAD
                 "kde" | "plasma" | "kwin" => return CompositorType::KWin,
-=======
                 s if s.contains("gnome") => return CompositorType::Gnome,
->>>>>>> de51bc17
                 _ => {}
             }
         }
@@ -135,13 +126,11 @@
                 if CompositorType::is_process_running("Hyprland") {
                     return CompositorType::Hyprland;
                 }
-<<<<<<< HEAD
                 if CompositorType::is_process_running("kwin_wayland") {
                     return CompositorType::KWin;
-=======
+                }
                 if CompositorType::is_process_running("gnome-shell") {
                     return CompositorType::Gnome;
->>>>>>> de51bc17
                 }
                 CompositorType::Other("wayland".to_string())
             }
@@ -156,13 +145,11 @@
                 if CompositorType::is_process_running("instantwm") {
                     return CompositorType::InstantWM;
                 }
-<<<<<<< HEAD
                 if CompositorType::is_process_running("kwin_x11") {
                     return CompositorType::KWin;
-=======
+                }
                 if CompositorType::is_process_running("gnome-shell") {
                     return CompositorType::Gnome;
->>>>>>> de51bc17
                 }
                 CompositorType::Other("x11".to_string())
             }
@@ -178,11 +165,8 @@
             CompositorType::InstantWM => Box::new(fallback::Fallback), // TODO: Add InstantWM scratchpad support if needed
             CompositorType::Sway => Box::new(sway::Sway),
             CompositorType::Hyprland => Box::new(hyprland::Hyprland),
-<<<<<<< HEAD
             CompositorType::KWin => Box::new(kwin::KWin),
-=======
             CompositorType::Gnome => Box::new(gnome::Gnome),
->>>>>>> de51bc17
             CompositorType::Other(_) => Box::new(fallback::Fallback),
         }
     }
@@ -215,11 +199,8 @@
             CompositorType::InstantWM => "instantwm".to_string(),
             CompositorType::Sway => "Sway".to_string(),
             CompositorType::Hyprland => "Hyprland".to_string(),
-<<<<<<< HEAD
             CompositorType::KWin => "KWin".to_string(),
-=======
             CompositorType::Gnome => "Gnome".to_string(),
->>>>>>> de51bc17
             CompositorType::Other(name) => name.clone(),
         }
     }
@@ -229,11 +210,8 @@
     pub fn is_wayland(&self) -> bool {
         match self {
             CompositorType::Sway | CompositorType::Hyprland => true,
-<<<<<<< HEAD
             CompositorType::KWin => DisplayServer::detect() == DisplayServer::Wayland,
-=======
             CompositorType::Gnome => DisplayServer::detect() == DisplayServer::Wayland,
->>>>>>> de51bc17
             CompositorType::Other(name) => name.to_lowercase().contains("wayland"),
             _ => false,
         }
@@ -246,11 +224,8 @@
             CompositorType::I3 => true,
             CompositorType::Dwm => true,
             CompositorType::InstantWM => true,
-<<<<<<< HEAD
             CompositorType::KWin => DisplayServer::detect() == DisplayServer::X11,
-=======
             CompositorType::Gnome => DisplayServer::detect() == DisplayServer::X11,
->>>>>>> de51bc17
             CompositorType::Other(name) => name.to_lowercase().contains("x11"),
             _ => false,
         }
@@ -264,11 +239,8 @@
             CompositorType::I3 => DisplayServer::X11,
             CompositorType::Dwm => DisplayServer::X11,
             CompositorType::InstantWM => DisplayServer::X11,
-<<<<<<< HEAD
             CompositorType::KWin => DisplayServer::detect(),
-=======
             CompositorType::Gnome => DisplayServer::detect(),
->>>>>>> de51bc17
             CompositorType::Other(name) => {
                 if name.to_lowercase().contains("wayland") {
                     DisplayServer::Wayland
@@ -300,6 +272,7 @@
             CompositorType::I3
             | CompositorType::Sway
             | CompositorType::Hyprland
+            | CompositorType::KWin
             | CompositorType::Gnome
             | CompositorType::Dwm
             | CompositorType::InstantWM
@@ -313,6 +286,7 @@
     fn test_compositor_name() {
         assert_eq!(CompositorType::Sway.name(), "Sway");
         assert_eq!(CompositorType::Hyprland.name(), "Hyprland");
+        assert_eq!(CompositorType::KWin.name(), "KWin");
         assert_eq!(CompositorType::Gnome.name(), "Gnome");
         assert_eq!(CompositorType::Other("test".to_string()).name(), "test");
     }
