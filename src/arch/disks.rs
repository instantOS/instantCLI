use anyhow::Result;
use serde_json::Value;
use std::process::Command;

use crate::arch::engine::DataKey;

/// Get the current root filesystem device (e.g., /dev/mapper/vg-root, /dev/sda2)
pub fn get_root_device() -> Result<Option<String>> {
    let output = Command::new("findmnt")
        .args(["-n", "-o", "SOURCE", "/"])
        .output()?;

    if !output.status.success() {
        return Ok(None);
    }

    let root_device = String::from_utf8_lossy(&output.stdout).trim().to_string();
    if root_device.is_empty() {
        return Ok(None);
    }

    Ok(Some(root_device))
}

/// Get the physical disk that contains the current root filesystem
pub fn get_boot_disk() -> Result<Option<String>> {
    // First, get the root filesystem device
    let root_device = match get_root_device()? {
        Some(device) => device,
        None => return Ok(None),
    };

    // Get the full block device hierarchy as JSON to trace back to physical disk
    let lsblk_output = Command::new("lsblk").args(["-J"]).output()?;
    if !lsblk_output.status.success() {
        return Ok(None);
    }

    let lsblk_json: Value = serde_json::from_slice(&lsblk_output.stdout)?;

    // Function to recursively find the physical disk for a given device
    fn find_physical_disk(blockdevices: &[Value], target_name: &str) -> Option<String> {
        for device in blockdevices {
            let name = device.get("name")?.as_str()?;
            let device_type = device.get("type")?.as_str()?;

            // Convert name to full path if it doesn't contain /
            let device_path = if name.contains('/') {
                name.to_string()
            } else {
                format!("/dev/{}", name)
            };

            // If this device matches our target, trace it up to the physical disk
            if device_path == target_name || name == target_name.trim_start_matches("/dev/") {
                if device_type == "disk" {
                    return Some(device_path);
                }

                // If it's not a disk, look for parent by checking children in reverse
                // We need to find which disk contains this device
                return find_parent_disk(blockdevices, name);
            }

            // Recursively check children
            if let Some(children) = device.get("children").and_then(|c| c.as_array())
                && let Some(disk) = find_physical_disk(children, target_name)
            {
                return Some(disk);
            }
        }
        None
    }

    // Function to find which disk contains a given partition/volume
    fn find_parent_disk(blockdevices: &[Value], target_name: &str) -> Option<String> {
        for device in blockdevices {
            let device_type = device.get("type")?.as_str()?;

            if device_type == "disk" {
                // Check if this disk contains the target
                if let Some(children) = device.get("children").and_then(|c| c.as_array())
                    && contains_device(children, target_name)
                {
                    let name = device.get("name")?.as_str()?;
                    let disk_path = if name.contains('/') {
                        name.to_string()
                    } else {
                        format!("/dev/{}", name)
                    };
                    return Some(disk_path);
                }
            } else if let Some(children) = device.get("children").and_then(|c| c.as_array())
                && let Some(disk) = find_parent_disk(children, target_name)
            {
                return Some(disk);
            }
        }
        None
    }

    // Function to check if a list of children contains the target device (recursively)
    fn contains_device(children: &[Value], target_name: &str) -> bool {
        for child in children {
            if let Some(name) = child.get("name").and_then(|n| n.as_str())
                && name == target_name
            {
                return true;
            }
            if let Some(grandchildren) = child.get("children").and_then(|c| c.as_array())
                && contains_device(grandchildren, target_name)
            {
                return true;
            }
        }
        false
    }

    if let Some(blockdevices) = lsblk_json.get("blockdevices").and_then(|b| b.as_array()) {
        Ok(find_physical_disk(blockdevices, &root_device))
    } else {
        Ok(None)
    }
}

/// Check if any partition on the given disk is currently mounted
pub fn is_disk_mounted(disk: &str) -> Result<bool> {
    let output = Command::new("findmnt")
        .args(["-n", "-o", "SOURCE"])
        .output()?;

    if !output.status.success() {
        // If findmnt fails, we assume nothing is mounted or we can't tell.
        // But for safety, maybe we should error?
        // findmnt returns 1 if nothing is mounted? No, it returns 1 if error.
        // Actually findmnt returns 1 if no mountpoints found matching criteria.
        // If we run without args it lists all.
        return Ok(false);
    }

    let stdout = String::from_utf8_lossy(&output.stdout);
    for line in stdout.lines() {
        let source = line.trim();
        if source.starts_with(disk) {
            return Ok(true);
        }
    }

    Ok(false)
}

/// Check if any partition on the given disk is currently used as swap
pub fn is_disk_swap(disk: &str) -> Result<bool> {
    let swaps = std::fs::read_to_string("/proc/swaps")?;
    // /proc/swaps format:
    // Filename				Type		Size	Used	Priority
    // /dev/dm-1                               partition	33554428	0	-2

    for line in swaps.lines().skip(1) {
        // Skip header
        let parts: Vec<&str> = line.split_whitespace().collect();
        if let Some(filename) = parts.first()
            && filename.starts_with(disk)
        {
            return Ok(true);
        }
    }

    Ok(false)
}

#[cfg(test)]
mod tests {
    use super::*;

    #[test]
    fn test_get_root_device() {
        // This test will only work on a running Linux system
        // It should be able to find the root device
        if cfg!(target_os = "linux") {
            let result = get_root_device();
            assert!(result.is_ok());

            match result.unwrap() {
                Some(device) => {
<<<<<<< HEAD
                    // The device should be a non-empty string
=======
                    // In containers, the root device might be "overlay" or similar, so we don't assert /dev/ prefix
>>>>>>> 40f7626b
                    assert!(!device.is_empty());
                    println!("Root device detected: {}", device);

                    // Most common formats start with /dev/, but some environments
                    // (containers, network mounts, etc.) may return different formats
                    // The important thing is that we get a valid device identifier
                }
                None => {
                    // This might happen in some container environments
                    println!("No root device detected (might be normal in containers)");
                }
            }
        }
    }

    #[test]
    fn test_get_boot_disk() {
        // This test will only work on a running Linux system
        if cfg!(target_os = "linux") {
            let result = get_boot_disk();
            assert!(result.is_ok());

            match result.unwrap() {
                Some(disk) => {
                    assert!(disk.starts_with("/dev/"));
                    assert!(!disk.contains("mapper")); // Should be a physical disk, not logical volume
                    println!("Boot disk detected: {}", disk);
                }
                None => {
                    // This might happen in some container environments
                    println!("No boot disk detected (might be normal in containers)");
                }
            }
        }
    }
}

pub struct DisksKey;

impl DataKey for DisksKey {
    type Value = Vec<String>;
    const KEY: &'static str = "disks";
}

pub struct DiskProvider;

#[async_trait::async_trait]
impl crate::arch::engine::AsyncDataProvider for DiskProvider {
    async fn provide(&self, context: &crate::arch::engine::InstallContext) -> Result<()> {
        // Run fdisk -l
        // We assume the process is already running as root (enforced in CLI)
        let output = Command::new("fdisk").arg("-l").output()?;

        if !output.status.success() {
            eprintln!(
                "Failed to list disks: {}",
                String::from_utf8_lossy(&output.stderr)
            );
            return Ok(());
        }

        let stdout = String::from_utf8_lossy(&output.stdout);
        let mut disks = Vec::new();

        // Parse output: look for lines starting with "Disk /dev/..."
        // Example: Disk /dev/nvme0n1: 476.94 GiB, 512110190592 bytes, 1000215216 sectors
        for line in stdout.lines() {
            if line.starts_with("Disk /dev/") && line.contains(':') {
                // Filter out loopback devices (/dev/loop*)
                if line.contains("/dev/loop") {
                    continue;
                }
                // Extract the part before the comma usually, or just the whole line up to size
                // "Disk /dev/sda: 500 GiB, ..."
                // We want to present something like "/dev/sda (500 GiB)"

                let parts: Vec<&str> = line.split(':').collect();
                if parts.len() >= 2 {
                    let dev_path = parts[0]
                        .trim()
                        .strip_prefix("Disk ")
                        .unwrap_or(parts[0].trim());
                    let details = parts[1].trim();
                    // details might be "476.94 GiB, 512110190592 bytes, 1000215216 sectors"
                    // We just want the first part "476.94 GiB"
                    let size = details.split(',').next().unwrap_or(details).trim();

                    disks.push(format!("{} ({})", dev_path, size));
                }
            }
        }

        if disks.is_empty() {
            // Fallback or warning?
            // Maybe we are not root?
            eprintln!("No disks found. Are you running with sudo?");
        }

        context.set::<DisksKey>(disks);

        Ok(())
    }
}<|MERGE_RESOLUTION|>--- conflicted
+++ resolved
@@ -183,11 +183,7 @@
 
             match result.unwrap() {
                 Some(device) => {
-<<<<<<< HEAD
-                    // The device should be a non-empty string
-=======
                     // In containers, the root device might be "overlay" or similar, so we don't assert /dev/ prefix
->>>>>>> 40f7626b
                     assert!(!device.is_empty());
                     println!("Root device detected: {}", device);
 
