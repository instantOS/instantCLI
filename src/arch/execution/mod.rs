use anyhow::{Context, Result};
use std::io::{BufRead, Write};
use std::path::PathBuf;

pub mod base;
pub mod bootloader;
pub mod config;
pub mod disk;
pub mod fstab;
pub mod pacman;
pub mod paths;
pub mod post;
pub mod setup;
pub mod state;
pub mod step;

use self::state::InstallState;
use self::step::InstallStep;

pub fn is_chroot() -> bool {
    // A simple check is to compare the device/inode of / and /proc/1/root
    // If they are different, we are in a chroot.
    // If /proc is not mounted, this might fail, but in our context it should be.

    use std::os::unix::fs::MetadataExt;

    let root_meta = match std::fs::metadata("/") {
        Ok(m) => m,
        Err(_) => return false, // Assume not chroot if we can't stat /
    };

    let proc_root_meta = match std::fs::metadata("/proc/1/root") {
        Ok(m) => m,
        Err(_) => return false, // Assume not chroot if we can't stat /proc/1/root
    };

    root_meta.dev() != proc_root_meta.dev() || root_meta.ino() != proc_root_meta.ino()
}

pub struct CommandExecutor {
    pub dry_run: bool,
    pub log_file: Option<PathBuf>,
}

impl CommandExecutor {
    pub fn new(dry_run: bool, log_file: Option<PathBuf>) -> Self {
        Self { dry_run, log_file }
    }

    fn log_to_file(&self, message: &str) {
        if let Some(log_path) = &self.log_file {
            use std::io::Write;
            if let Ok(mut file) = std::fs::OpenOptions::new()
                .create(true)
                .append(true)
                .open(log_path)
            {
                let timestamp = chrono::Local::now().format("%Y-%m-%d %H:%M:%S");
                let _ = writeln!(file, "[{}] {}", timestamp, message);
            }
        }
    }

    pub fn log(&self, message: &str) {
        self.log_to_file(message);
    }

    pub fn run(&self, command: &mut std::process::Command) -> anyhow::Result<()> {
        let program = command.get_program().to_string_lossy();
        let args: Vec<_> = command.get_args().map(|a| a.to_string_lossy()).collect();
        let cmd_str = format!("{} {}", program, args.join(" "));
<<<<<<< HEAD
        
=======

>>>>>>> 71e1a90d
        self.log_to_file(&format!("RUN: {}", cmd_str));

        if self.dry_run {
            self.print_dry_run(command, None);
            Ok(())
        } else {
            // Stream stdout/stderr to terminal AND log file
            command.stdout(std::process::Stdio::piped());
            command.stderr(std::process::Stdio::piped());

            let mut child = command.spawn()?;

            let stdout = child.stdout.take().expect("Failed to capture stdout");
            let stderr = child.stderr.take().expect("Failed to capture stderr");

            let stdout_handle = Self::spawn_logger(stdout, self.log_file.clone(), false);
            let stderr_handle = Self::spawn_logger(stderr, self.log_file.clone(), true);

            let status = child.wait()?;

            // Wait for threads to finish reading
            let _ = stdout_handle.join();
            let _ = stderr_handle.join();

            if !status.success() {
                self.log_to_file(&format!("FAILED: {}", cmd_str));
                anyhow::bail!("Command failed: {:?}", command);
            }
            Ok(())
        }
    }

    pub fn run_with_input(
        &self,
        command: &mut std::process::Command,
        input: &str,
    ) -> anyhow::Result<()> {
        let program = command.get_program().to_string_lossy();
        let args: Vec<_> = command.get_args().map(|a| a.to_string_lossy()).collect();
        let cmd_str = format!("{} {}", program, args.join(" "));
<<<<<<< HEAD
        
=======

>>>>>>> 71e1a90d
        self.log_to_file(&format!("RUN WITH INPUT: {}", cmd_str));
        // Don't log potentially sensitive input like passwords, but maybe log length?
        // For now let's just log that input was provided.
        self.log_to_file("(Input provided)");

        if self.dry_run {
            self.print_dry_run(command, Some(input));
            Ok(())
        } else {
            use std::io::Write;
            command.stdin(std::process::Stdio::piped());
            command.stdout(std::process::Stdio::piped());
            command.stderr(std::process::Stdio::piped());

            let mut child = command.spawn()?;

            if let Some(mut stdin) = child.stdin.take() {
                stdin.write_all(input.as_bytes())?;
            }

            let stdout = child.stdout.take().expect("Failed to capture stdout");
            let stderr = child.stderr.take().expect("Failed to capture stderr");

            let stdout_handle = Self::spawn_logger(stdout, self.log_file.clone(), false);
            let stderr_handle = Self::spawn_logger(stderr, self.log_file.clone(), true);

            let status = child.wait()?;

            let _ = stdout_handle.join();
            let _ = stderr_handle.join();

            if !status.success() {
                self.log_to_file(&format!("FAILED: {}", cmd_str));
                anyhow::bail!("Command failed: {:?}", command);
            }
            Ok(())
        }
    }

    fn spawn_logger<R: std::io::Read + Send + 'static>(
        reader: R,
        log_file: Option<PathBuf>,
        is_stderr: bool,
    ) -> std::thread::JoinHandle<()> {
        std::thread::spawn(move || {
            let reader = std::io::BufReader::new(reader);
            for line in reader.lines() {
                if let Ok(l) = line {
                    if is_stderr {
                        eprintln!("{}", l);
                    } else {
                        println!("{}", l);
                    }

                    if let Some(path) = &log_file {
                        if let Ok(mut file) = std::fs::OpenOptions::new()
                            .create(true)
                            .append(true)
                            .open(path)
                        {
                            let prefix = if is_stderr { "STDERR: " } else { "" };
                            let _ = writeln!(file, "{}{}", prefix, l);
                        }
                    }
                }
            }
        })
    }

    pub fn run_with_output(
        &self,
        command: &mut std::process::Command,
    ) -> anyhow::Result<Option<std::process::Output>> {
        let program = command.get_program().to_string_lossy();
        let args: Vec<_> = command.get_args().map(|a| a.to_string_lossy()).collect();
        let cmd_str = format!("{} {}", program, args.join(" "));
<<<<<<< HEAD
        
=======

>>>>>>> 71e1a90d
        self.log_to_file(&format!("RUN WITH OUTPUT: {}", cmd_str));

        if self.dry_run {
            self.print_dry_run(command, None);
            Ok(None)
        } else {
            // Capture stdout/stderr
            command.stdout(std::process::Stdio::piped());
            // We don't necessarily want to capture stderr, maybe let it inherit?
            // But .output() captures both.
            let output = command.output()?;
            if !output.status.success() {
                self.log_to_file(&format!("FAILED: {}", cmd_str));
                let stderr = String::from_utf8_lossy(&output.stderr);
                self.log_to_file(&format!("STDERR: {}", stderr));
                anyhow::bail!("Command failed: {:?}", command);
            }
            Ok(Some(output))
        }
    }

    fn print_dry_run(&self, command: &std::process::Command, input: Option<&str>) {
        let program = command.get_program().to_string_lossy();
        let args: Vec<_> = command.get_args().map(|a| a.to_string_lossy()).collect();
        let cmd_str = format!("{} {}", program, args.join(" "));

        if let Some(input_str) = input {
            if input_str.contains('\n') {
                println!("[DRY RUN] --- BEGIN COMMAND ---");
                println!("> {}", cmd_str);
                println!("{}", input_str.trim());
                println!("[DRY RUN] --- END COMMAND ---");
            } else {
                println!(
                    "[DRY RUN] echo '{}' | {}",
                    input_str.replace('\n', "\\n"),
                    cmd_str
                );
            }
        } else {
            println!("[DRY RUN] {}", cmd_str);
        }
    }
}

pub async fn execute_installation(
    config_path: PathBuf,
    step: Option<String>,
    mut dry_run: bool,
    log_file: Option<PathBuf>,
) -> Result<()> {
    // Check for force dry-run file
    if std::path::Path::new(paths::DRY_RUN_FLAG).exists() {
        if !dry_run {
            println!(
                "Notice: {} exists, forcing dry-run mode.",
                paths::DRY_RUN_FLAG
            );
        }
        dry_run = true;
    }

    if dry_run {
        println!("*** DRY RUN MODE ENABLED - No changes will be made ***");
    }

<<<<<<< HEAD
    let executor = CommandExecutor::new(dry_run, log_file.clone());

    if let Some(log_path) = &log_file {
        executor.log(&format!("Starting installation execution. Dry run: {}", dry_run));
=======
    // Increase cowspace if in live ISO
    if crate::common::distro::is_live_iso() && !dry_run {
        if let Err(e) = crate::common::distro::increase_cowspace() {
            println!("Warning: Failed to increase cowspace: {}", e);
        }
    }

    let executor = CommandExecutor::new(dry_run, log_file.clone());

    if let Some(_) = &log_file {
        executor.log(&format!(
            "Starting installation execution. Dry run: {}",
            dry_run
        ));
>>>>>>> 71e1a90d
    }

    println!("Loading configuration from: {}", config_path.display());

    if !config_path.exists() {
        anyhow::bail!("Configuration file not found: {}", config_path.display());
    }

    let content = std::fs::read_to_string(&config_path)?;
    let context: crate::arch::engine::InstallContext = toml::from_str(&content)?;

    println!(
        "Loaded configuration for user: {:?}",
        context.get_answer(&crate::arch::engine::QuestionId::Username)
    );

    if let Some(step_name) = step {
        // Try to parse the step name
        // In a real implementation we might use clap's value parser if we exposed the enum directly in CLI,
        // but here we take a string to allow flexibility or partial matching if needed.
        // For now, let's just match against our known steps.
        let step_enum = match step_name.to_lowercase().as_str() {
            "disk" => InstallStep::Disk,
            "base" => InstallStep::Base,
            "fstab" => InstallStep::Fstab,
            "config" => InstallStep::Config,
            "bootloader" => InstallStep::Bootloader,
            "post" => InstallStep::Post,
            _ => anyhow::bail!("Unknown step: {}", step_name),
        };

        println!("Executing single step: {:?}", step_enum);
        execute_step(step_enum, &context, &executor, &config_path).await?;
    } else {
        println!("Executing all steps...");
        let steps = vec![
            InstallStep::Disk,
            InstallStep::Base,
            InstallStep::Fstab,
            InstallStep::Config,
            InstallStep::Bootloader,
            InstallStep::Post,
        ];

        for step in steps {
            execute_step(step, &context, &executor, &config_path).await?;
        }

        // Remove the config file from the chroot to prevent leaking sensitive data (passwords)
        if !dry_run {
            let chroot_config = paths::chroot_path(paths::CONFIG_FILE);
            if chroot_config.exists() {
                println!(
                    "Securing installation: Removing configuration file from target system..."
                );
                if let Err(e) = std::fs::remove_file(&chroot_config) {
                    println!("Warning: Failed to remove config file from chroot: {}", e);
                }
            }
        }
    }

    Ok(())
}

async fn execute_step(
    step: InstallStep,
    context: &crate::arch::engine::InstallContext,
    executor: &CommandExecutor,
    config_path: &std::path::Path,
) -> Result<()> {
    let in_chroot = is_chroot();
    let requires_chroot = step.requires_chroot();

    // Load state
    let mut state = InstallState::load().unwrap_or_else(|e| {
        println!("Warning: Failed to load install state: {}", e);
        InstallState::new()
    });

    // Check if already complete
    if state.is_complete(step) && !executor.dry_run {
        println!("Step {:?} is already complete. Skipping.", step);
        return Ok(());
    }

    // Check dependencies
    if let Err(missing) = state.check_dependencies(step) {
        if executor.dry_run {
            println!(
                "Warning: Missing dependencies for {:?}: {:?}. Proceeding (Dry Run).",
                step, missing
            );
        } else {
            anyhow::bail!("Missing dependencies for {:?}: {:?}", step, missing);
        }
    }

    if requires_chroot && !in_chroot && !executor.dry_run {
        println!(
            "Step {:?} requires chroot, setting up and entering...",
            step
        );
        setup_chroot(executor, config_path)?;

        // Construct command to run inside chroot
        // arch-chroot /mnt /usr/bin/ins arch exec <step> --config /etc/instant/install_config.toml
        // Note: we need to pass the step name as string.
        // We can convert enum to string via Debug or Display if implemented, or just match.
        // clap::ValueEnum implements Display/FromStr usually but let's be safe.
        let step_name = format!("{:?}", step).to_lowercase();

        let mut cmd = std::process::Command::new("arch-chroot");
        cmd.arg(paths::CHROOT_MOUNT)
            .arg("/usr/bin/ins")
            .arg("arch")
            .arg("exec")
            .arg(step_name)
            .arg("--questions-file")
            .arg(paths::CONFIG_FILE);

        if executor.dry_run {
            // Pass dry-run flag if we are dry-running
            cmd.arg("--dry-run");
        }

        executor.run(&mut cmd)?;

        // Collect logs from chroot
        if !executor.dry_run {
            let chroot_log = paths::chroot_path(paths::LOG_FILE);
            if chroot_log.exists() {
                if let Ok(content) = std::fs::read_to_string(&chroot_log) {
                    executor.log(&format!("--- BEGIN CHROOT LOG ({:?}) ---", step));
                    executor.log(&content);
                    executor.log(&format!("--- END CHROOT LOG ({:?}) ---", step));

                    // Remove the chroot log file to avoid duplication in subsequent steps
                    let _ = std::fs::remove_file(&chroot_log);
                }
            }
        }

        // Mark complete on host after successful chroot execution
        state.mark_complete(step);
        if let Err(e) = state.save() {
            println!("Warning: Failed to save install state on host: {}", e);
        }

        return Ok(());
    }

    if !requires_chroot && in_chroot {
        anyhow::bail!("Step {:?} should NOT be run inside chroot", step);
    }

    match step {
        InstallStep::Disk => disk::prepare_disk(context, executor)?,
        InstallStep::Base => base::install_base(context, executor).await?,
        InstallStep::Fstab => fstab::generate_fstab(context, executor)?,
        InstallStep::Config => {
            // setup_chroot is handled above if needed
            config::install_config(context, executor).await?
        }
        InstallStep::Bootloader => {
            // setup_chroot is handled above if needed
            bootloader::install_bootloader(context, executor).await?
        }
        InstallStep::Post => {
            // setup_chroot is handled above if needed
            post::install_post(context, executor).await?
        }
    }

    if !executor.dry_run {
        state.mark_complete(step);
        if let Err(e) = state.save() {
            println!("Warning: Failed to save install state: {}", e);
        } else if !in_chroot {
            // Sync state to chroot if it exists
            let chroot_state = paths::chroot_path(paths::STATE_FILE);
            if chroot_state.parent().map(|p| p.exists()).unwrap_or(false)
                && let Err(e) = std::fs::copy(paths::STATE_FILE, &chroot_state)
            {
                println!("Warning: Failed to sync state to chroot: {}", e);
            }
        }
    }

    Ok(())
}

fn setup_chroot(executor: &CommandExecutor, config_path: &std::path::Path) -> Result<()> {
    println!("Setting up chroot environment...");

    // Copy binary
    let current_exe = std::env::current_exe()?;
    let target_bin = paths::chroot_path("/usr/bin/ins");

    if executor.dry_run {
        println!("[DRY RUN] cp {:?} {:?}", current_exe, target_bin);
    } else {
        // We assume /mnt/usr/bin exists (created by base install)
        std::fs::copy(&current_exe, target_bin).context("Failed to copy binary to chroot")?;
    }

    // Copy config
    let target_config = paths::chroot_path(paths::CONFIG_FILE);
    if executor.dry_run {
        println!("[DRY RUN] cp {:?} {:?}", config_path, target_config);
    } else {
        // Ensure directory exists
        if let Some(parent) = target_config.parent()
            && !parent.exists()
        {
            std::fs::create_dir_all(parent).context("Failed to create config dir in chroot")?;
        }
        std::fs::copy(config_path, target_config).context("Failed to copy config to chroot")?;
    }

    // Copy state file
    let state_file = paths::STATE_FILE;
    let target_state = paths::chroot_path(paths::STATE_FILE);
    if std::path::Path::new(state_file).exists() {
        if executor.dry_run {
            println!("[DRY RUN] cp {} {:?}", state_file, target_state);
        } else {
            // Ensure directory exists (should be same as config but good to be safe)
            if let Some(parent) = target_state.parent()
                && !parent.exists()
            {
                std::fs::create_dir_all(parent).context("Failed to create state dir in chroot")?;
            }
            std::fs::copy(state_file, target_state).context("Failed to copy state to chroot")?;
        }
    }

    Ok(())
}<|MERGE_RESOLUTION|>--- conflicted
+++ resolved
@@ -69,11 +69,7 @@
         let program = command.get_program().to_string_lossy();
         let args: Vec<_> = command.get_args().map(|a| a.to_string_lossy()).collect();
         let cmd_str = format!("{} {}", program, args.join(" "));
-<<<<<<< HEAD
-        
-=======
-
->>>>>>> 71e1a90d
+
         self.log_to_file(&format!("RUN: {}", cmd_str));
 
         if self.dry_run {
@@ -114,11 +110,7 @@
         let program = command.get_program().to_string_lossy();
         let args: Vec<_> = command.get_args().map(|a| a.to_string_lossy()).collect();
         let cmd_str = format!("{} {}", program, args.join(" "));
-<<<<<<< HEAD
-        
-=======
-
->>>>>>> 71e1a90d
+
         self.log_to_file(&format!("RUN WITH INPUT: {}", cmd_str));
         // Don't log potentially sensitive input like passwords, but maybe log length?
         // For now let's just log that input was provided.
@@ -195,11 +187,7 @@
         let program = command.get_program().to_string_lossy();
         let args: Vec<_> = command.get_args().map(|a| a.to_string_lossy()).collect();
         let cmd_str = format!("{} {}", program, args.join(" "));
-<<<<<<< HEAD
-        
-=======
-
->>>>>>> 71e1a90d
+
         self.log_to_file(&format!("RUN WITH OUTPUT: {}", cmd_str));
 
         if self.dry_run {
@@ -266,12 +254,6 @@
         println!("*** DRY RUN MODE ENABLED - No changes will be made ***");
     }
 
-<<<<<<< HEAD
-    let executor = CommandExecutor::new(dry_run, log_file.clone());
-
-    if let Some(log_path) = &log_file {
-        executor.log(&format!("Starting installation execution. Dry run: {}", dry_run));
-=======
     // Increase cowspace if in live ISO
     if crate::common::distro::is_live_iso() && !dry_run {
         if let Err(e) = crate::common::distro::increase_cowspace() {
@@ -286,7 +268,6 @@
             "Starting installation execution. Dry run: {}",
             dry_run
         ));
->>>>>>> 71e1a90d
     }
 
     println!("Loading configuration from: {}", config_path.display());
