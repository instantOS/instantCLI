--- conflicted
+++ resolved
@@ -1,14 +1,6 @@
 [package]
 name = "ins"
-<<<<<<< HEAD
-<<<<<<< Updated upstream
-version = "0.7.8"
-=======
 version = "0.7.10"
->>>>>>> Stashed changes
-=======
-version = "0.7.9"
->>>>>>> 7344a2d0
 edition = "2024"
 description = "Instant CLI - command-line utilities"
 license = "GPL-2.0-only"
