--- conflicted
+++ resolved
@@ -1,10 +1,6 @@
 [package]
 name = "ins"
-<<<<<<< HEAD
-version = "0.1.13"
-=======
 version = "0.2.0"
->>>>>>> 17ee5808
 edition = "2024"
 description = "Instant CLI - command-line utilities"
 license = "GPL-2.0-only"
